--- conflicted
+++ resolved
@@ -125,30 +125,9 @@
   { cascade_copy => 0, cascade_delete => 0 },
 );
 
-<<<<<<< HEAD
-=head2 type
-
-Type: belongs_to
-
-Related object: L<Schema::Result::Type>
-
-=cut
-
-__PACKAGE__->belongs_to(
-  "type",
-  "Schema::Result::Type",
-  { id => "type" },
-  { is_deferrable => 1, on_delete => "NO ACTION", on_update => "NO ACTION" },
-);
-
-
-# Created by DBIx::Class::Schema::Loader v0.07043 @ 2015-09-28 13:28:05
-# DO NOT MODIFY THIS OR ANYTHING ABOVE! md5sum:BNKufeVlX7tN0Ndtp96yag
-=======
 
 # Created by DBIx::Class::Schema::Loader v0.07042 @ 2015-09-28 14:50:43
 # DO NOT MODIFY THIS OR ANYTHING ABOVE! md5sum:E2pwz3FtQx3MTR9kaAcHcw
->>>>>>> 23d82539
 
 
 # You can replace this text with custom code or comments, and it will be preserved on regeneration
