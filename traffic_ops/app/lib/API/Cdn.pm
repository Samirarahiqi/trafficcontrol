
package API::Cdn;
#
# Copyright 2015 Comcast Cable Communications Management, LLC
#
# Licensed under the Apache License, Version 2.0 (the "License");
# you may not use this file except in compliance with the License.
# You may obtain a copy of the License at
#
#     http://www.apache.org/licenses/LICENSE-2.0
#
# Unless required by applicable law or agreed to in writing, software
# distributed under the License is distributed on an "AS IS" BASIS,
# WITHOUT WARRANTIES OR CONDITIONS OF ANY KIND, either express or implied.
# See the License for the specific language governing permissions and
# limitations under the License.
#
#
#

use UI::Utils;
use Mojo::Base 'Mojolicious::Controller';
use Data::Dumper;
use Carp qw(cluck confess);
use JSON;
use MIME::Base64;
use UI::DeliveryService;
use MojoPlugins::Response;
use Common::ReturnCodes qw(SUCCESS ERROR);
use strict;

sub index {
	my $self = shift;
	my @data;
	my $orderby = $self->param('orderby') || "name";
	my $rs_data = $self->db->resultset("Cdn")->search( undef, { order_by => $orderby } );
	while ( my $row = $rs_data->next ) {
		push(
			@data, {
				"id"   => $row->id,
				"name" => $row->name,
			}
		);
	}
	$self->success( \@data );
}

sub name {
	my $self = shift;
	my $cdn  = $self->param('name');

	my $rs_data = $self->db->resultset("Cdn")->search( { name => $cdn } );
	my @data = ();
	while ( my $row = $rs_data->next ) {
		push(
			@data, {
				"name"        => $row->name,
				"lastUpdated" => $row->last_updated,
			}
		);
	}
	$self->success( \@data );
}

sub configs_monitoring {
	my $self      = shift;
	my $cdn_name  = $self->param('name');
	my $extension = $self->param('extension');

	my $data_obj = $self->get_traffic_monitor_config($cdn_name);
	$self->success($data_obj);
}

sub get_traffic_monitor_config {
	my $self = shift;
	my $cdn_name = shift || confess("Please supply a CDN name");
	my $rascal_profile;
	my @cache_profiles;
	my @ccr_profiles;
	my $ccr_profile_id;
	my $data_obj;

	my @profile_ids = $self->db->resultset('Server')->search( { 'cdn.name' => $cdn_name }, { prefetch => ['cdn'] } )->get_column('profile')->all();
	my $rs_pp = $self->db->resultset('Profile')->search( { id => { -in => \@profile_ids } } );
	while ( my $row = $rs_pp->next ) {
		if ( $row->name =~ m/^RASCAL/ ) {
			$rascal_profile = $row->name;
		}
		elsif ( $row->name =~ m/^CCR/ ) {
			push( @ccr_profiles, $row->name );

			# TODO MAT: support multiple CCR profiles
			$ccr_profile_id = $row->id;
		}
		elsif ( $row->name =~ m/^EDGE/ || $row->name =~ m/^MID/ ) {
			push( @cache_profiles, $row->name );
		}
	}

	my %condition = (
		'parameter.config_file' => 'rascal-config.txt',
		'profile.name'          => $rascal_profile
	);
	$rs_pp = $self->db->resultset('ProfileParameter')->search( \%condition, { prefetch => [ { 'parameter' => undef }, { 'profile' => undef } ] } );
	while ( my $row = $rs_pp->next ) {
		my $parameter;
		if ( $row->parameter->name =~ m/location/ ) { next; }
		if ( $row->parameter->value =~ m/^\d+$/ ) {
			$data_obj->{'config'}->{ $row->parameter->name } =
				int( $row->parameter->value );
		}
		else {
			$data_obj->{'config'}->{ $row->parameter->name } = $row->parameter->value;
		}
	}

	%condition = (
		'parameter.config_file' => 'rascal.properties',
		'profile.name'          => { -in => \@cache_profiles }
	);
	$rs_pp = $self->db->resultset('ProfileParameter')->search( \%condition, { prefetch => [ { 'parameter' => undef }, { 'profile' => undef } ] } );

	if ( !exists( $data_obj->{'profiles'} ) ) {
		$data_obj->{'profiles'} = undef;
	}
	my $profile_tracker;

	while ( my $row = $rs_pp->next ) {

		my $type;
		if ( $row->profile->name =~ m/^EDGE/ ) {
			$type = "EDGE";
		}
		elsif ( $row->profile->name =~ m/MID/ ) {
			$type = "MID";
		}
		$profile_tracker->{ $row->profile->name }->{'type'} = $type;
		$profile_tracker->{ $row->profile->name }->{'name'} = $row->profile->name;

		if ( $row->parameter->value =~ m/^\d+$/ ) {
			$profile_tracker->{ $row->profile->name }->{'parameters'}->{ $row->parameter->name } = int( $row->parameter->value );
		}
		else {
			$profile_tracker->{ $row->profile->name }->{'parameters'}->{ $row->parameter->name } = $row->parameter->value;
		}
	}

	foreach my $profile ( keys %{$profile_tracker} ) {
		push( @{ $data_obj->{'profiles'} }, $profile_tracker->{$profile} );
	}

	foreach my $ccr_profile (@ccr_profiles) {
		my $profile;
		$profile->{'name'}       = $ccr_profile;
		$profile->{'type'}       = "CCR";
		$profile->{'parameters'} = undef;
		push( @{ $data_obj->{'profiles'} }, $profile );
	}

	my $rs_ds = $self->db->resultset('Deliveryservice')->search( { 'me.profile' => $ccr_profile_id, 'active' => 1 }, {} );
	while ( my $row = $rs_ds->next ) {
		my $delivery_service;

		# MAT: Do we move this to the DB? Rascal needs to know if it should monitor a DS or not, and the status=REPORTED is what we do for caches.
		$delivery_service->{'xmlId'}              = $row->xml_id;
		$delivery_service->{'status'}             = "REPORTED";
		$delivery_service->{'totalKbpsThreshold'} = $row->global_max_mbps * 1000;
		$delivery_service->{'totalTpsThreshold'}  = int( $row->global_max_tps || 0 );
		push( @{ $data_obj->{'deliveryServices'} }, $delivery_service );
	}
	my $rs_caches = $self->db->resultset('Server')->search(
		{ 'cdn.name' => $cdn_name },
		{
			prefetch => [ 'type',      'status',      'cachegroup', 'profile',        'cdn' ],
			columns  => [ 'host_name', 'domain_name', 'tcp_port',   'interface_name', 'ip_address', 'ip6_address', 'id', 'xmpp_id' ]
		}
	);
	while ( my $row = $rs_caches->next ) {
		if ( $row->type->name eq "RASCAL" ) {
			my $traffic_monitor;
			$traffic_monitor->{'hostName'}   = $row->host_name;
			$traffic_monitor->{'fqdn'}       = $row->host_name . "." . $row->domain_name;
			$traffic_monitor->{'status'}     = $row->status->name;
			$traffic_monitor->{'cachegroup'} = $row->cachegroup->name;
			$traffic_monitor->{'port'}       = int( $row->tcp_port );
			$traffic_monitor->{'ip'}         = $row->ip_address;
			$traffic_monitor->{'ip6'}        = $row->ip6_address;
			$traffic_monitor->{'profile'}    = $row->profile->name;
			push( @{ $data_obj->{'trafficMonitors'} }, $traffic_monitor );

		}
		elsif ( $row->type->name eq "EDGE" || $row->type->name eq "MID" ) {
			my $traffic_server;
			$traffic_server->{'cachegroup'}    = $row->cachegroup->name;
			$traffic_server->{'hostName'}      = $row->host_name;
			$traffic_server->{'fqdn'}          = $row->host_name . "." . $row->domain_name;
			$traffic_server->{'port'}          = int( $row->tcp_port );
			$traffic_server->{'interfaceName'} = $row->interface_name;
			$traffic_server->{'status'}        = $row->status->name;
			$traffic_server->{'ip'}            = $row->ip_address;
			$traffic_server->{'ip6'}           = ( $row->ip6_address || "" );
			$traffic_server->{'profile'}       = $row->profile->name;
			$traffic_server->{'type'}          = $row->type->name;
			$traffic_server->{'hashId'}        = $row->xmpp_id;
			push( @{ $data_obj->{'trafficServers'} }, $traffic_server );
		}

	}

	my $rs_loc = $self->db->resultset('Server')->search(
		{ 'cdn.name' => $cdn_name },
		{
			join   => [ 'cdn',             'cachegroup' ],
			select => [ 'cachegroup.name', 'cachegroup.latitude', 'cachegroup.longitude' ],
			distinct => 1
		}
	);
	while ( my $row = $rs_loc->next ) {
		my $cache_group;
		my $latitude  = $row->cachegroup->latitude + 0;
		my $longitude = $row->cachegroup->longitude + 0;
		$cache_group->{'coordinates'}->{'latitude'}  = $latitude;
		$cache_group->{'coordinates'}->{'longitude'} = $longitude;
		$cache_group->{'name'}                       = $row->cachegroup->name;
		push( @{ $data_obj->{'cacheGroups'} }, $cache_group );
	}
	return ($data_obj);
}

sub capacity {
	my $self = shift;

	return $self->get_cache_capacity();
}

sub health {
	my $self = shift;

	return $self->get_cache_health();
}

sub routing {
	my $self = shift;
	my $args = shift;

	if ( !exists( $args->{status} ) ) {
		$args->{status} = "ONLINE";
	}

	$args->{type} = "CCR";

	my $ccr_map = $self->get_host_map($args);
	my $data    = {};
	my $stats   = {
		totalCount => 0,
		raw        => {},
	};
	for my $cdn_name ( keys( %{$ccr_map} ) ) {
		for my $ccr ( keys( %{ $ccr_map->{$cdn_name} } ) ) {
			my $ccr_host = $ccr_map->{$cdn_name}->{$ccr}->{host_name} . "." . $ccr_map->{$cdn_name}->{$ccr}->{domain_name};

			# TODO: what happens when the request to CCR times out? -jse
			my $c = $self->get_traffic_router_connection( { hostname => $ccr_host } );
			my $s = $c->get_crs_stats();
			if ( !defined($s) ) {
				return $self->internal_server_error( { "Internal Server" => "Error" } );
			}
			else {

				if ( exists( $s->{stats} ) ) {
					for my $type ( "httpMap", "dnsMap" ) {
						next
							if ( exists( $args->{stat_key} )
							&& $args->{stat_key} ne $type );

						if ( exists( $s->{stats}->{$type} ) ) {
							for my $fqdn ( keys( %{ $s->{stats}->{$type} } ) ) {
								my $count = 1;

								if ( exists( $args->{patterns} )
									&& ref( $args->{patterns} ) eq "ARRAY" )
								{
									$count = 0;

									for my $pattern ( @{ $args->{patterns} } ) {
										if ( $fqdn =~ /$pattern/ ) {
											$count = 1;
											last;
										}
									}
								}

								if ($count) {
									for my $counter ( keys( %{ $s->{stats}->{$type}->{$fqdn} } ) ) {
										if ( !exists( $stats->{raw}->{$counter} ) ) {
											$stats->{raw}->{$counter} = 0;
										}

										$stats->{raw}->{$counter} += $s->{stats}->{$type}->{$fqdn}->{$counter};
										$stats->{totalCount} += $s->{stats}->{$type}->{$fqdn}->{$counter};
									}
								}
								if ($count) {
									for my $counter ( keys( %{ $s->{stats}->{$type}->{$fqdn} } ) ) {
										if ( !exists( $stats->{raw}->{$counter} ) ) {
											$stats->{raw}->{$counter} = 0;
										}

										$stats->{raw}->{$counter} += $s->{stats}->{$type}->{$fqdn}->{$counter};
										$stats->{totalCount} += $s->{stats}->{$type}->{$fqdn}->{$counter};
									}
								}
							}
						}
					}
				}
			}
		}
	}

	for my $counter ( keys( %{ $stats->{raw} } ) ) {
		my $p = $counter;
		$p =~ s/Count//gi;

		if ( $stats->{totalCount} > 0 ) {
			$data->{$p} =
				( $stats->{raw}->{$counter} / $stats->{totalCount} ) * 100;
		}
		else {
			$data->{$p} = 0;
		}
	}

	$self->success($data);
}

sub configs_routing {
	my $self     = shift;
	my $cdn_name = $self->param('name');
	my $data_obj;
	my $json = $self->gen_traffic_router_config($cdn_name);
	$self->success($json);
}

sub gen_traffic_router_config {
	my $self     = shift;
	my $cdn_name = shift;
	my $data_obj;
	my $ccr_profile_id;
	my $ccr_domain_name = "";
	my $cdn_soa_minimum = 30;
	my $cdn_soa_expire  = 604800;
	my $cdn_soa_retry   = 7200;
	my $cdn_soa_refresh = 28800;
	my $cdn_soa_admin   = "traffic_ops";
	my $tld_ttls_soa    = 86400;
	my $tld_ttls_ns     = 3600;

	$SIG{__WARN__} = sub {
		warn $_[0]
			unless $_[0] =~ m/Prefetching multiple has_many rels deliveryservice_servers/;
	};

	$data_obj->{'stats'}->{'cdnName'}           = $cdn_name;
	$data_obj->{'stats'}->{'date'}              = time();
	$data_obj->{'stats'}->{'trafficOpsVersion'} = &tm_version();
	$data_obj->{'stats'}->{'trafficOpsPath'} =
		$self->req->url->path->{'path'};
	$data_obj->{'stats'}->{'trafficOpsHost'} = $self->req->headers->host;
	$data_obj->{'stats'}->{'trafficOpsUser'} =
		$self->current_user()->{username};

	my @cdn_profiles = $self->db->resultset('Server')->search( { 'cdn.name' => $cdn_name }, { prefetch => ['cdn'] } )->get_column('profile')->all();
	if ( scalar(@cdn_profiles) ) {
		$ccr_profile_id =
			$self->db->resultset('Profile')->search( { id => { -in => \@cdn_profiles }, name => { -like => 'CCR%' } } )->get_column('id')->single();
		if ( !defined($ccr_profile_id) ) {
			my $e = Mojo::Exception->throw("No CCR profile found in profile IDs: @cdn_profiles ");
		}
	}
	else {
		my $e = Mojo::Exception->throw( "No profiles found for CDN_name: " . $cdn_name );
	}

	my %condition = (
		'profile_parameters.profile' => $ccr_profile_id,
		'config_file'                => 'CRConfig.json'
	);
	my $rs_config = $self->db->resultset('Parameter')->search( \%condition, { join => 'profile_parameters' } );
	while ( my $row = $rs_config->next ) {
		if ( $row->name eq 'domain_name' ) {
			$ccr_domain_name = $row->value;
		}
		if ( $row->name eq 'tld.soa.admin' ) {
			$cdn_soa_admin = $row->value;
		}
		if ( $row->name eq 'tld.soa.expire' ) {
			$cdn_soa_expire = $row->value;
		}
		if ( $row->name eq 'tld.soa.minimum' ) {
			$cdn_soa_minimum = $row->value;
		}
		if ( $row->name eq 'tld.soa.refresh' ) {
			$cdn_soa_refresh = $row->value;
		}
		if ( $row->name eq 'tld.soa.retry' ) {
			$cdn_soa_retry = $row->value;
		}
		if ( $row->name eq 'tld.ttls.SOA' ) {
			$tld_ttls_soa = $row->value;
		}
		if ( $row->name eq 'tld.ttls.NS' ) {
			$tld_ttls_ns = $row->value;
		}

		my $parameter->{'type'} = "parameter";
		if ( $row->value =~ m/^\d+$/ ) {
			$data_obj->{'config'}->{ $row->name } = int( $row->value );
		}
		else {
			$data_obj->{'config'}->{ $row->name } = $row->value;
		}
	}

	my $rs_loc = $self->db->resultset('Server')->search(
		{ 'cdn.name' => $cdn_name },
		{
			join   => [ 'cdn',             'cachegroup' ],
			select => [ 'cachegroup.name', 'cachegroup.latitude', 'cachegroup.longitude' ],
			distinct => 1
		}
	);
	while ( my $row = $rs_loc->next ) {
		my $cache_group;
		my $latitude  = $row->cachegroup->latitude + 0;
		my $longitude = $row->cachegroup->longitude + 0;
		$cache_group->{'coordinates'}->{'latitude'}  = $latitude;
		$cache_group->{'coordinates'}->{'longitude'} = $longitude;
		$cache_group->{'name'}                       = $row->cachegroup->name;
		push( @{ $data_obj->{'cacheGroups'} }, $cache_group );
	}

	my $regex_tracker;
	my $rs_regexes = $self->db->resultset('Regex')->search( {}, { 'prefetch' => 'type' } );
	while ( my $row = $rs_regexes->next ) {
		$regex_tracker->{ $row->id }->{'type'}    = $row->type->name;
		$regex_tracker->{ $row->id }->{'pattern'} = $row->pattern;
	}
	my %cache_tracker;
	my $rs_caches = $self->db->resultset('Server')->search(
		{ 'profile' => { -in => \@cdn_profiles } },
		{
			prefetch => [ 'type',      'status',      'cachegroup', 'profile' ],
			columns  => [ 'host_name', 'domain_name', 'tcp_port',   'interface_name', 'ip_address', 'ip6_address', 'id', 'xmpp_id' ]
		}
	);
	while ( my $row = $rs_caches->next ) {
		if ( $row->type->name eq "RASCAL" ) {
			my $traffic_monitor;
			$traffic_monitor->{'hostName'} = $row->host_name;
			$traffic_monitor->{'fqdn'}     = $row->host_name . "." . $row->domain_name;
			$traffic_monitor->{'status'}   = $row->status->name;
			$traffic_monitor->{'location'} = $row->cachegroup->name;
			$traffic_monitor->{'port'}     = int( $row->tcp_port );
			$traffic_monitor->{'ip'}       = $row->ip_address;
			$traffic_monitor->{'ip6'}      = $row->ip6_address;
			$traffic_monitor->{'profile'}  = $row->profile->name;
			push( @{ $data_obj->{'trafficMonitors'} }, $traffic_monitor );

		}
		elsif ( $row->type->name eq "CCR" ) {
			my $rs_param = $self->db->resultset('Parameter')->search(
				{
					'profile_parameters.profile' => $row->profile->id,
					'name'                       => 'api.port'
				},
				{ join => 'profile_parameters' }
			);
			my $r = $rs_param->single;
			my $api_port =
				( defined($r) && defined( $r->value ) ) ? $r->value : 3333;

			my $traffic_router;

			$traffic_router->{'hostName'} = $row->host_name;
			$traffic_router->{'fqdn'}     = $row->host_name . "." . $row->domain_name;
			$traffic_router->{'status'}   = $row->status->name;
			$traffic_router->{'location'} = $row->cachegroup->name;
			$traffic_router->{'port'}     = int( $row->tcp_port );
			$traffic_router->{'apiPort'}  = int($api_port);
			$traffic_router->{'ip'}       = $row->ip_address;
			$traffic_router->{'ip6'}      = $row->ip6_address;
			$traffic_router->{'profile'}  = $row->profile->name;
			push( @{ $data_obj->{'trafficRouters'} }, $traffic_router );
		}
		elsif ( $row->type->name eq "EDGE" || $row->type->name eq "MID" ) {
			if ( !exists $cache_tracker{ $row->id } ) {
				$cache_tracker{ $row->id } = $row->host_name;
			}

			my $traffic_server;
			$traffic_server->{'cacheGroup'}    = $row->cachegroup->name;
			$traffic_server->{'hostName'}      = $row->host_name;
			$traffic_server->{'fqdn'}          = $row->host_name . "." . $row->domain_name;
			$traffic_server->{'port'}          = int( $row->tcp_port );
			$traffic_server->{'interfaceName'} = $row->interface_name;
			$traffic_server->{'status'}        = $row->status->name;
			$traffic_server->{'ip'}            = $row->ip_address;
			$traffic_server->{'ip6'}           = ( $row->ip6_address || "" );
			$traffic_server->{'profile'}       = $row->profile->name;
			$traffic_server->{'type'}          = $row->type->name;
			$traffic_server->{'hashId'}        = $row->xmpp_id;
			push( @{ $data_obj->{'trafficServers'} }, $traffic_server );
		}

	}

	my $ds_regex_tracker;
	my $regexps;
	my $rs_ds = $self->db->resultset('Deliveryservice')
		->search( { 'me.profile' => $ccr_profile_id, 'active' => 1 }, { prefetch => [ 'deliveryservice_servers', 'deliveryservice_regexes', 'type' ] } );
	while ( my $row = $rs_ds->next ) {
		my $delivery_service;
		$delivery_service->{'xmlId'} = $row->xml_id;
		my $protocol;
		if ( $row->type->name =~ m/DNS/ ) {
			$protocol = 'DNS';
		}
		else {
			$protocol = 'HTTP';
		}
		my @server_subrows = $row->deliveryservice_servers->all;
		my @regex_subrows  = $row->deliveryservice_regexes->all;
		my $regex_to_props;
		my %ds_to_remap;
		if ( scalar(@regex_subrows) ) {
			foreach my $subrow (@regex_subrows) {
				$delivery_service->{'matchSets'}->[ $subrow->set_number ]->{'protocol'} = $protocol;
				$regex_to_props->{ $subrow->{'_column_data'}->{'regex'} }->{'pattern'} =
					$regex_tracker->{ $subrow->{'_column_data'}->{'regex'} }->{'pattern'};
				$regex_to_props->{ $subrow->{'_column_data'}->{'regex'} }->{'setNumber'} = $subrow->set_number;
				$regex_to_props->{ $subrow->{'_column_data'}->{'regex'} }->{'type'} = $regex_tracker->{ $subrow->{'_column_data'}->{'regex'} }->{'type'};
				if ( $regex_to_props->{ $subrow->{'_column_data'}->{'regex'} }->{'type'} eq 'HOST_REGEXP' ) {
					$ds_to_remap{ $row->xml_id }->[ $subrow->set_number ] = $regex_to_props->{ $subrow->{'_column_data'}->{'regex'} }->{'pattern'};
				}
			}
		}
		my $domains;
		foreach my $regex ( sort keys %{$regex_to_props} ) {
			my $set_number = $regex_to_props->{$regex}->{'setNumber'};
			my $pattern    = $regex_to_props->{$regex}->{'pattern'};
			my $type       = $regex_to_props->{$regex}->{'type'};
			if ( $type eq 'HOST_REGEXP' ) {
				push( @{ $delivery_service->{'matchSets'}->[$set_number]->{'matchList'} }, { 'matchType' => 'HOST', 'regex' => $pattern } );
				my $host = $pattern;
				$host =~ s/\\//g;
				$host =~ s/\.\*//g;
				$host =~ s/\.//g;
				push @$domains, "$host.$ccr_domain_name";
			}
			elsif ( $type eq 'PATH_REGEXP' ) {
				push( @{ $delivery_service->{'matchSets'}->[$set_number]->{'matchList'} }, { 'matchType' => 'PATH', 'regex' => $pattern } );
			}
			elsif ( $type eq 'HEADER_REGEXP' ) {
				push( @{ $delivery_service->{'matchSets'}->[$set_number]->{'matchList'} }, { 'matchType' => 'HEADER', 'regex' => $pattern } );
			}
		}
		$delivery_service->{'domains'} = $domains;
		if ( scalar(@server_subrows) ) {

			#my $host_regex = qr/(^(\.)+\*\\\.)(.*)(\\\.(\.)+\*$)/;
			my $host_regex1 = qr/\\|\.\*/;

			#MAT: Have to do this dedup because @server_subrows contains duplicates (* the # of host regexes)
			my %server_subrow_dedup;
			foreach my $subrow (@server_subrows) {
				$server_subrow_dedup{ $subrow->{'_column_data'}->{'server'} } =
					$subrow->{'_column_data'}->{'deliveryservice'};
			}
			my $ds_regex->{'xmlId'} = $row->xml_id;
			foreach my $server ( keys %server_subrow_dedup ) {
				my @remaps;
				foreach my $host ( @{ $ds_to_remap{ $row->xml_id } } ) {
					my $remap;
					if ( $host =~ m/\.\*$/ ) {
						my $host_copy = $host;
						$host_copy =~ s/$host_regex1//g;
						if ( $protocol eq 'DNS' ) {
							$remap = 'edge' . $host_copy . $ccr_domain_name;
						}
						else {
							my $cache_tracker_server = $cache_tracker{$server} || "";
							my $host_copy            = $host_copy              || "";
							my $ccr_domain_name      = $ccr_domain_name        || "";
							$remap = $cache_tracker_server . $host_copy . $ccr_domain_name;
						}
					}
					else {
						$remap = $host;
					}
					push( @remaps, $remap );
				}
				my $cache_tracker_server = $cache_tracker{$server} || "";
				push( @{ $ds_regex_tracker->{$cache_tracker_server}->{ $row->xml_id }->{'remaps'} }, @remaps );
			}
		}

		$delivery_service->{'ttl'} = int( $row->ccr_dns_ttl );
		my $geo_limit = $row->geo_limit;
		if ( $geo_limit == 1 ) {

			# Ref to 0 or 1 makes JSON bool value
			$delivery_service->{'coverageZoneOnly'} = \1;
			$delivery_service->{'geoEnabled'}       = [];
		}
		elsif ( $geo_limit == 2 ) {

			# Ref to 0 or 1 makes JSON bool value
			$delivery_service->{'coverageZoneOnly'} = \0;
			$delivery_service->{'geoEnabled'} = [ { 'countryCode' => 'US' } ];
		}
		elsif ( $geo_limit == 3 ) {

			# Ref to 0 or 1 makes JSON bool value
			$delivery_service->{'coverageZoneOnly'} = \0;
			$delivery_service->{'geoEnabled'} = [ { 'countryCode' => 'CA' } ];
		}
		else {
			# Ref to 0 or 1 makes JSON bool value
			$delivery_service->{'coverageZoneOnly'} = \0;
			$delivery_service->{'geoEnabled'}       = [];
		}
		my $bypass_destination;
		if ( $protocol =~ m/DNS/ ) {
			$bypass_destination->{'type'} = 'DNS';
			if ( defined( $row->dns_bypass_ip ) && $row->dns_bypass_ip ne "" ) {
				$bypass_destination->{'ip'} = $row->dns_bypass_ip;
			}
			if ( defined( $row->dns_bypass_ip6 )
				&& $row->dns_bypass_ip6 ne "" )
			{
				$bypass_destination->{'ip6'} = $row->dns_bypass_ip6;
			}
			if ( defined( $row->dns_bypass_cname )
				&& $row->dns_bypass_cname ne "" )
			{
				$bypass_destination->{'cname'} = $row->dns_bypass_cname;
			}
			if ( defined( $row->dns_bypass_ttl )
				&& $row->dns_bypass_ttl ne "" )
			{
				$bypass_destination->{'ttl'} = int( $row->dns_bypass_ttl );
			}
			if ( defined( $row->max_dns_answers )
				&& $row->max_dns_answers ne "" )
			{
				$bypass_destination->{'maxDnsIpsForLocation'} = int( $row->max_dns_answers );
			}
		}
		elsif ( $protocol =~ m/HTTP/ ) {
			$bypass_destination->{'type'} = 'HTTP';
			if ( defined( $row->http_bypass_fqdn )
				&& $row->http_bypass_fqdn ne "" )
			{
				my $full = $row->http_bypass_fqdn;
				my $port;
				my $fqdn;
				if ( $full =~ m/\:/ ) {
					( $fqdn, $port ) = split( /\:/, $full );
				}
				else {
					$fqdn = $full;
					$port = 80;
				}
				$bypass_destination->{'fqdn'} = $fqdn;
				$bypass_destination->{'port'} = int($port);
			}
		}
		$delivery_service->{'bypassDestination'} = $bypass_destination;

		if ( defined( $row->miss_lat ) && $row->miss_lat ne "" ) {
			$delivery_service->{'missCoordinates'}->{'latitude'} = $row->miss_lat + 0;
		}
		if ( defined( $row->miss_long ) && $row->miss_long ne "" ) {
			$delivery_service->{'missCoordinates'}->{'longitude'} = $row->miss_long + 0;
		}
		$delivery_service->{'ttls'} = {
			'A'    => int( $row->ccr_dns_ttl ),
			'AAAA' => int( $row->ccr_dns_ttl ),
			'NS'   => int($tld_ttls_ns),
			'SOA'  => int($tld_ttls_soa)
		};
		$delivery_service->{'soa'}->{'minimum'} = int($cdn_soa_minimum);
		$delivery_service->{'soa'}->{'expire'}  = int($cdn_soa_expire);
		$delivery_service->{'soa'}->{'retry'}   = int($cdn_soa_retry);
		$delivery_service->{'soa'}->{'refresh'} = int($cdn_soa_retry);
		$delivery_service->{'soa'}->{'admin'}   = $cdn_soa_admin;

		my $rs_dns = $self->db->resultset('Staticdnsentry')->search(
			{
				'deliveryservice.active'  => 1,
				'deliveryservice.profile' => $ccr_profile_id
			}, {
				prefetch => [ 'deliveryservice', 'type' ],
				columns  => [ 'host',            'type', 'ttl', 'address' ]
			}
		);

		while ( my $dns_row = $rs_dns->next ) {
			my $dns_obj;
			$dns_obj->{'name'}  = $dns_row->host;
			$dns_obj->{'ttl'}   = int( $dns_row->ttl );
			$dns_obj->{'value'} = $dns_row->address;

			my $type = $dns_row->type->name;
			$type =~ s/\_RECORD//g;
			$dns_obj->{'type'} = $type;
			push( @{ $delivery_service->{'staticDnsEntries'} }, $dns_obj );
		}

		push( @{ $data_obj->{'deliveryServices'} }, $delivery_service );
	}

	foreach my $cache_hostname ( sort keys %{$ds_regex_tracker} ) {
		my $i = 0;
		my $server_ref;
		foreach my $traffic_server ( @{ $data_obj->{'trafficServers'} } ) {
			$i++;
			my $traffic_server_hostname = $traffic_server->{'hostName'} || "";
			next if ( $traffic_server_hostname ne $cache_hostname );
			$server_ref = $data_obj->{'trafficServers'}->[ $i - 1 ];
		}

		foreach my $xml_id ( sort keys %{ $ds_regex_tracker->{$cache_hostname} } ) {
			my $ds;
			$ds->{'xmlId'} = $xml_id;
			$ds->{'remaps'} =
				$ds_regex_tracker->{$cache_hostname}->{$xml_id}->{'remaps'};
			push( @{ $server_ref->{'deliveryServices'} }, $ds );
			$data_obj->{'trafficServers'}->[$i] = $server_ref;
		}
	}

	my @empty_array;
	foreach my $traffic_server ( @{ $data_obj->{'trafficServers'} } ) {
		if ( !defined( $traffic_server->{'deliveryServices'} ) ) {
			push( @{ $traffic_server->{'deliveryServices'} }, @empty_array );
		}
	}
	return ($data_obj);
}

# Produces a list of Cdns for traversing child links
sub get_cdns {
	my $self = shift;

	my $rs_data =
		$self->db->resultset("Cdn")->search( {}, { order_by => "name" } );
	my $json_response = $self->build_cdns_json( $rs_data, "id,name" );

	#push( @{$json_response}, { "links" => [ { "rel" => "configs", "href" => "child" } ] } );
	$self->success($json_response);
}

sub build_cdns_json {
	my $self            = shift;
	my $rs_data         = shift;
	my $default_columns = shift;
	my $columns;

	if ( defined $self->param('columns') ) {
		$columns = $self->param('columns');
	}
	else {
		$columns = $default_columns;
	}

	my (@columns) = split( /,/, $columns );
	my %columns;
	foreach my $col (@columns) {
		$columns{$col} = defined;
	}

	my @data;
	my @cols = grep { exists $columns{$_} } $rs_data->result_source->columns;

	while ( my $row = $rs_data->next ) {
		my %parameter;
		foreach my $col (@cols) {
			$parameter{$col} = $row->$col;
		}
		push( @data, \%parameter );
	}
	return \@data;
}

sub domains {
	my $self = shift;
	my @data;

	my @ccrprofs = $self->db->resultset('Profile')->search( { name => { -like => 'CCR%' } } )->get_column('id')->all();
	my $rs_pp = $self->db->resultset('ProfileParameter')->search(
		{
			profile                 => { -in => \@ccrprofs },
			'parameter.name'        => 'domain_name',
			'parameter.config_file' => 'CRConfig.json'
		},
		{ prefetch => [ 'parameter', 'profile' ] }
	);
	while ( my $row = $rs_pp->next ) {
		push(
			@data, {
				"domainName"         => $row->parameter->value,
				"parameterId"        => $row->parameter->id,
				"profileId"          => $row->profile->id,
				"profileName"        => $row->profile->name,
				"profileDescription" => $row->profile->description,
			}
		);

	}
	$self->success( \@data );
}

sub dnssec_keys {
	my $self       = shift;
	my $is_updated = 0;
<<<<<<< HEAD
	if ( &is_admin($self) ) {
=======
	if ( !&is_admin($self) ) {
		$self->alert( { Error => " - You must be an ADMIN to perform this operation!" } );
	}
	else {
>>>>>>> f9157c3f
		my $cdn_name = $self->param('name');
		my $keys;
		my $response_container = $self->riak_get( "dnssec", $cdn_name );
		my $get_keys = $response_container->{'response'};
		if ( $get_keys->is_success() ) {
			$keys = decode_json( $get_keys->content );
			return $self->success($keys);
		}
		else {
<<<<<<< HEAD
			return $self->alert(
				{   Error =>
						" - Dnssec keys for $cdn_name do not exist!  Response was: "
						. $get_keys->content});
=======
			return $self->alert( { Error => " - Dnssec keys for $cdn_name do not exist!  Response was: " . $get_keys->content } );
>>>>>>> f9157c3f
		}
	}
	return $self->alert({ Error => " - You must be an ADMIN to perform this operation!" });
}

<<<<<<< HEAD
#checks if keys are expired and re-generates them if they are.
sub dnssec_keys_tickle {
	my $self       = shift;
	my $is_updated = 0;
	my $error_message;
	my $rs_data = $self->db->resultset("Cdn")->search( {}, { order_by => "name" } );
	while ( my $row = $rs_data->next ) {
		if ($row->dnssec_enabled == 1) {
			my $cdn_name = $row->name;
			my $keys;
			my $response_container = $self->riak_get( "dnssec", $cdn_name );
			my $get_keys = $response_container->{'response'};
			if ( !$get_keys->is_success() ) {
				$error_message = "Can't update dnssec keys for $cdn_name!  Response was: " . $get_keys->content;
				$self->app->log->warn($error_message);
				next;
			}

			$keys = decode_json( $get_keys->content );

	   #get DNSKEY ttl, generation multiplier, and effective mutiplier for CDN TLD
			my $profile_id = $self->get_profile_id_by_cdn($cdn_name);
			my $dnskey_gen_multiplier;
			my $dnskey_ttl;
			my $dnskey_effective_multiplier;
			my %condition = (
				'parameter.name' => 'tld.ttls.DNSKEY',
				'profile.name'   => $profile_id
			);
			my $rs_pp = $self->db->resultset('ProfileParameter')->search(
				\%condition,
				{   prefetch =>
						[ { 'parameter' => undef }, { 'profile' => undef } ]
=======
		#get DNSKEY ttl, generation multiplier, and effective mutiplier for CDN TLD
		my $profile_id = $self->get_profile_id_by_cdn($cdn_name);
		my $dnskey_gen_multiplier;
		my $dnskey_ttl;
		my $dnskey_effective_multiplier;
		my %condition = (
			'parameter.name' => 'tld.ttls.DNSKEY',
			'profile.name'   => $profile_id
		);
		my $rs_pp =
			$self->db->resultset('ProfileParameter')->search( \%condition, { prefetch => [ { 'parameter' => undef }, { 'profile' => undef } ] } )->single;
		$rs_pp ? $dnskey_ttl = $rs_pp->parameter->value : $dnskey_ttl = '60';

		%condition = (
			'parameter.name' => 'DNSKEY.generation.multiplier',
			'profile.name'   => $profile_id
		);
		$rs_pp =
			$self->db->resultset('ProfileParameter')->search( \%condition, { prefetch => [ { 'parameter' => undef }, { 'profile' => undef } ] } )->single;
		$rs_pp
			? $dnskey_gen_multiplier = $rs_pp->parameter->value
			: $dnskey_gen_multiplier = '10';

		%condition = (
			'parameter.name' => 'DNSKEY.effective.multiplier',
			'profile.name'   => $profile_id
		);
		$rs_pp =
			$self->db->resultset('ProfileParameter')->search( \%condition, { prefetch => [ { 'parameter' => undef }, { 'profile' => undef } ] } )->single;
		$rs_pp
			? $dnskey_effective_multiplier = $rs_pp->parameter->value
			: $dnskey_effective_multiplier = '10';

		my $key_expiration = time() - ( $dnskey_ttl * $dnskey_gen_multiplier );

		#get default expiration days and ttl for DSs from CDN record
		my $default_k_exp_days = "365";
		my $default_z_exp_days = "30";
		my $cdn_ksk            = $keys->{$cdn_name}->{ksk};
		foreach my $cdn_krecord (@$cdn_ksk) {
			my $cdn_kstatus = $cdn_krecord->{status};
			if ( $cdn_kstatus eq 'new' ) {    #ignore anything other than the 'new' record
				my $cdn_k_exp   = $cdn_krecord->{expirationDate};
				my $cdn_k_incep = $cdn_krecord->{inceptionDate};
				$default_k_exp_days = ( $cdn_k_exp - $cdn_k_incep ) / 86400;
			}
		}
		my $cdn_zsk = $keys->{$cdn_name}->{zsk};
		foreach my $cdn_zrecord (@$cdn_zsk) {
			my $cdn_zstatus = $cdn_zrecord->{status};
			if ( $cdn_zstatus eq 'new' ) {    #ignore anything other than the 'new' record
				my $cdn_z_exp   = $cdn_zrecord->{expirationDate};
				my $cdn_z_incep = $cdn_zrecord->{inceptionDate};
				$default_z_exp_days = ( $cdn_z_exp - $cdn_z_incep ) / 86400;

				#check if zsk is expired, if so re-generate
				if ( ($cdn_z_exp) < $key_expiration ) {

					#if expired create new keys
					$self->app->log->info("The ZSK keys for $cdn_name are expired!");
					my $effective_date = $cdn_z_exp - ( $dnskey_ttl * $dnskey_effective_multiplier );
					my $new_dnssec_keys = $self->regen_expired_keys( "zsk", $cdn_name, $keys, $effective_date );
					$keys->{$cdn_name} = $new_dnssec_keys;
>>>>>>> f9157c3f
				}
			)->single;
			$rs_pp ? $dnskey_ttl = $rs_pp->parameter->value : $dnskey_ttl = '60';

<<<<<<< HEAD
			%condition = (
				'parameter.name' => 'DNSKEY.generation.multiplier',
				'profile.name'   => $profile_id
			);
			$rs_pp = $self->db->resultset('ProfileParameter')->search(
				\%condition,
				{   prefetch =>
						[ { 'parameter' => undef }, { 'profile' => undef } ]
				}
			)->single;
			$rs_pp
				? $dnskey_gen_multiplier
				= $rs_pp->parameter->value
				: $dnskey_gen_multiplier = '10';

			%condition = (
				'parameter.name' => 'DNSKEY.effective.multiplier',
				'profile.name'   => $profile_id
			);
			$rs_pp = $self->db->resultset('ProfileParameter')->search(
				\%condition,
				{   prefetch =>
						[ { 'parameter' => undef }, { 'profile' => undef } ]
				}
			)->single;
			$rs_pp
				? $dnskey_effective_multiplier
				= $rs_pp->parameter->value
				: $dnskey_effective_multiplier = '10';

			my $key_expiration
				= time() - ( $dnskey_ttl * $dnskey_gen_multiplier );

			#get default expiration days and ttl for DSs from CDN record
			my $default_k_exp_days = "365";
			my $default_z_exp_days = "30";
			my $cdn_ksk            = $keys->{$cdn_name}->{ksk};
			foreach my $cdn_krecord (@$cdn_ksk) {
				my $cdn_kstatus = $cdn_krecord->{status};
				if ( $cdn_kstatus eq 'new' )
				{    #ignore anything other than the 'new' record
					my $cdn_k_exp   = $cdn_krecord->{expirationDate};
					my $cdn_k_incep = $cdn_krecord->{inceptionDate};
					$default_k_exp_days = ( $cdn_k_exp - $cdn_k_incep ) / 86400;
				}
			}
			my $cdn_zsk = $keys->{$cdn_name}->{zsk};
			foreach my $cdn_zrecord (@$cdn_zsk) {
				my $cdn_zstatus = $cdn_zrecord->{status};
				if ( $cdn_zstatus eq 'new' )
				{    #ignore anything other than the 'new' record
					my $cdn_z_exp   = $cdn_zrecord->{expirationDate};
					my $cdn_z_incep = $cdn_zrecord->{inceptionDate};
					$default_z_exp_days = ( $cdn_z_exp - $cdn_z_incep ) / 86400;

					#check if zsk is expired, if so re-generate
					if ( ($cdn_z_exp) < $key_expiration ) {

						#if expired create new keys
						$self->app->log->info(
							"The ZSK keys for $cdn_name are expired!");
						my $effective_date = $cdn_z_exp
							- ( $dnskey_ttl * $dnskey_effective_multiplier );
						my $new_dnssec_keys
							= $self->regen_expired_keys( "zsk", $cdn_name, $keys,
							$effective_date );
						$keys->{$cdn_name} = $new_dnssec_keys;
					}
				}
			}

			#get DeliveryServices for CDN
			my %search = ( profile => $profile_id );
			my @ds_rs
				= $self->db->resultset('Deliveryservice')->search( \%search );
			foreach my $ds (@ds_rs) {
				#check if keys exist for ds
				my $xml_id  = $ds->xml_id;
				my $ds_keys = $keys->{$xml_id};
				if ( !$ds_keys ) {

					#create keys
					$self->app->log->info("Keys do not exist for ds $xml_id");
					my $ds_id = $ds->id;

					#create the ds domain name for dnssec keys
					my $domain_name
						= UI::DeliveryService::get_cdn_domain( $self, $ds_id );
					my $deliveryservice_regexes
						= UI::DeliveryService::get_regexp_set( $self, $ds_id );
					my $rs_ds = $self->db->resultset('Deliveryservice')->search(
						{ 'me.xml_id' => $xml_id },
						{   prefetch =>
								[ { 'type' => undef }, { 'profile' => undef } ]
=======
		#get DeliveryServices for CDN
		my %search = ( profile => $profile_id );
		my @ds_rs = $self->db->resultset('Deliveryservice')->search( \%search );
		foreach my $ds (@ds_rs) {

			#check if keys exist for ds
			my $xml_id  = $ds->xml_id;
			my $ds_keys = $keys->{$xml_id};
			if ( !$ds_keys ) {

				#create keys
				$self->app->log->info("Keys do not exist for ds $xml_id");
				my $ds_id = $ds->id;

				#create the ds domain name for dnssec keys
				my $domain_name = UI::DeliveryService::get_cdn_domain( $self, $ds_id );
				my $deliveryservice_regexes = UI::DeliveryService::get_regexp_set( $self, $ds_id );
				my $rs_ds = $self->db->resultset('Deliveryservice')
					->search( { 'me.xml_id' => $xml_id }, { prefetch => [ { 'type' => undef }, { 'profile' => undef } ] } );
				my $data = $rs_ds->single;
				my @example_urls = UI::DeliveryService::get_example_urls( $self, $ds_id, $deliveryservice_regexes, $data, $domain_name, $data->protocol );

				#first one is the one we want.  period at end for dnssec, substring off stuff we dont want
				my $ds_name = $example_urls[0] . ".";
				my $length = length($ds_name) - CORE::index( $ds_name, "." );
				$ds_name = substr( $ds_name, CORE::index( $ds_name, "." ) + 1, $length );

				my $inception    = time();
				my $z_expiration = $inception + ( 86400 * $default_z_exp_days );
				my $k_expiration = $inception + ( 86400 * $default_k_exp_days );

				my $zsk = $self->get_dnssec_keys( "zsk", $ds_name, $dnskey_ttl, $inception, $z_expiration, "new", $inception );
				my $ksk = $self->get_dnssec_keys( "ksk", $ds_name, $dnskey_ttl, $inception, $k_expiration, "new", $inception );

				#add to keys hash
				$keys->{$xml_id} = { zsk => [$zsk], ksk => [$ksk] };

				#update is_updated param
				$is_updated = 1;
			}

			#if keys do exist, check expiration
			else {
				my $ksk = $ds_keys->{ksk};
				foreach my $krecord (@$ksk) {
					my $kstatus = $krecord->{status};
					if ( $kstatus eq 'new' ) {    #ignore anything other than the 'new' record
						                          #check if expired
						if ( $krecord->{expirationDate} < $key_expiration ) {

							#if expired create new keys
							$self->app->log->info("The KSK keys for $xml_id are expired!");
							my $effective_date = $krecord->{expirationDate} - ( $dnskey_ttl * $dnskey_effective_multiplier );
							my $new_dnssec_keys = $self->regen_expired_keys( "ksk", $xml_id, $keys, $effective_date );
							$keys->{$xml_id} = $new_dnssec_keys;

							#update is_updated param
							$is_updated = 1;
>>>>>>> f9157c3f
						}
					);
					my $data = $rs_ds->single;
					my @example_urls
						= UI::DeliveryService::get_example_urls( $self, $ds_id,
						$deliveryservice_regexes, $data, $domain_name,
						$data->protocol );

		#first one is the one we want.  period at end for dnssec, substring off stuff we dont want
					my $ds_name = $example_urls[0] . ".";
					my $length = length($ds_name) - CORE::index( $ds_name, "." );
					$ds_name
						= substr( $ds_name, CORE::index( $ds_name, "." ) + 1, $length );

					my $inception = time();
					my $z_expiration
						= $inception + ( 86400 * $default_z_exp_days );
					my $k_expiration
						= $inception + ( 86400 * $default_k_exp_days );

					my $zsk
						= $self->get_dnssec_keys( "zsk", $ds_name, $dnskey_ttl,
						$inception, $z_expiration, "new", $inception );
					my $ksk
						= $self->get_dnssec_keys( "ksk", $ds_name, $dnskey_ttl,
						$inception, $k_expiration, "new", $inception );

					#add to keys hash
					$keys->{$xml_id} = { zsk => [$zsk], ksk => [$ksk] };

					#update is_updated param
					$is_updated = 1;
				}
<<<<<<< HEAD

				#if keys do exist, check expiration
				else {
					my $ksk = $ds_keys->{ksk};
					foreach my $krecord (@$ksk) {
						my $kstatus = $krecord->{status};
						if ( $kstatus eq 'new' )
						{    #ignore anything other than the 'new' record
							    #check if expired
							if ( $krecord->{expirationDate} < $key_expiration ) {

								#if expired create new keys
								$self->app->log->info(
									"The KSK keys for $xml_id are expired!");
								my $effective_date
									= $krecord->{expirationDate}
									- (
									$dnskey_ttl * $dnskey_effective_multiplier );
								my $new_dnssec_keys
									= $self->regen_expired_keys( "ksk", $xml_id,
									$keys, $effective_date );
								$keys->{$xml_id} = $new_dnssec_keys;

								#update is_updated param
								$is_updated = 1;
							}
						}
					}
					my $zsk = $ds_keys->{zsk};
					foreach my $zrecord (@$zsk) {
						my $zstatus = $zrecord->{status};
						if ( $zstatus eq 'new' ) {
							if ( $zrecord->{expirationDate} < $key_expiration ) {

								#if expired create new keys
								$self->app->log->info(
									"The ZSK keys for $xml_id are expired!");
								my $effective_date
									= $zrecord->{expirationDate}
									- (
									$dnskey_ttl * $dnskey_effective_multiplier );
								my $new_dnssec_keys
									= $self->regen_expired_keys( "zsk", $xml_id,
									$keys, $effective_date );
								$keys->{$xml_id} = $new_dnssec_keys;

								#update is_updated param
								$is_updated = 1;
							}
						}
					}
				}
			}
			if ( $is_updated == 1 ) {
				# #convert hash to json and store in Riak
				my $json_data = encode_json($keys);
				$response_container
					= $self->riak_put( "dnssec", $cdn_name, $json_data );
			}

			my $response = $response_container->{"response"};
			if (!$response->is_success()){ 
				$error_message = "dnssec keys could not be stored for $cdn_name!  Response was: " . $response->content;
				$self->app->log->warn($error_message);
				next;
			}
		}
	if ($error_message) {
		return $self->alert({ Error => $error_message });
	}
	return $self->success("Thanks!")
=======
				my $zsk = $ds_keys->{zsk};
				foreach my $zrecord (@$zsk) {
					my $zstatus = $zrecord->{status};
					if ( $zstatus eq 'new' ) {
						if ( $zrecord->{expirationDate} < $key_expiration ) {

							#if expired create new keys
							$self->app->log->info("The ZSK keys for $xml_id are expired!");
							my $effective_date = $zrecord->{expirationDate} - ( $dnskey_ttl * $dnskey_effective_multiplier );
							my $new_dnssec_keys = $self->regen_expired_keys( "zsk", $xml_id, $keys, $effective_date );
							$keys->{$xml_id} = $new_dnssec_keys;

							#update is_updated param
							$is_updated = 1;
						}
					}
				}
			}
		}
		if ( $is_updated == 1 ) {

			# #convert hash to json and store in Riak
			my $json_data = encode_json($keys);
			$response_container = $self->riak_put( "dnssec", $cdn_name, $json_data );
		}

		my $response = $response_container->{"response"};
		$response->is_success()
			? $self->success($keys)
			: $self->alert( { Error => " - A record for dnssec key $cdn_name could not be found.  Response was: " . $response->content } );
>>>>>>> f9157c3f
	}
}

sub regen_expired_keys {
	my $self           = shift;
	my $type           = shift;
	my $key            = shift;
	my $existing_keys  = shift;
	my $effective_date = shift;
	my $tld            = shift;
	my $reset_exp      = shift;
	my $regen_keys     = {};
	my $old_key;

	my $existing = $existing_keys->{$key}->{$type};
	foreach my $record (@$existing) {
		if ( $record->{status} eq 'new' ) {
			$old_key = $record;
		}
	}
	my $name            = $old_key->{name};
	my $ttl             = $old_key->{ttl};
	my $expiration      = $old_key->{expirationDate};
	my $inception       = $old_key->{inceptionDate};
	my $expiration_days = ( $expiration - $inception ) / 86400;

	#create new expiration and inception time
	my $new_inception = time();
	my $new_expiration = $new_inception + ( 86400 * $expiration_days );

	#generate new keys
	my $new_key = $self->get_dnssec_keys( $type, $name, $ttl, $new_inception, $new_expiration, "new", $effective_date, $tld );

	if ( $type eq "ksk" ) {

		#get existing zsk
		my @zsk = $existing_keys->{$key}->{zsk};

		#set existing ksk status to "expired"
		$old_key->{status} = "expired";
		if ($reset_exp) {
			$old_key->{expirationDate} = $effective_date;
		}
		$regen_keys = { zsk => @zsk, ksk => [ $new_key, $old_key ] };
	}
	elsif ( $type eq "zsk" ) {

		#get existing ksk
		my @ksk = $existing_keys->{$key}->{ksk};

		#set existing ksk status to "expired"
		$old_key->{status} = "expired";
		if ($reset_exp) {
			$old_key->{expirationDate} = $effective_date;
		}
		$regen_keys = { zsk => [ $new_key, $old_key ], ksk => @ksk };
	}
	return $regen_keys;
}

sub dnssec_keys_generate {
	my $self = shift;

	if ( !&is_admin($self) ) {
		$self->alert( { Error => " - You must be an ADMIN to perform this operation!" } );
	}
	else {
		my $key_type      = "dnssec";
		my $key           = $self->req->json->{key};
		my $name          = $self->req->json->{name};
		my $ttl           = $self->req->json->{ttl};
		my $k_exp_days    = $self->req->json->{kskExpirationDays};
		my $z_exp_days    = $self->req->json->{zskExpirationDays};
		my $effectiveDate = $self->req->json->{effectiveDate};
		if ( !defined($effectiveDate) ) {
			$effectiveDate = time();
		}
		my $res      = $self->generate_store_dnssec_keys( $key, $name, $ttl, $k_exp_days, $z_exp_days, $effectiveDate );
		my $response = $res->{response};
		my $rc       = $response->{_rc};
		if ( $rc eq "204" ) {
			&log( $self, "Generated dnssec keys for CDN $key", "APICHANGE" );
			$self->success("Successfully created $key_type keys for $key");
		}
		else {
			$self->alert( { Error => " - DNSSEC keys for $key could not be created.  Response was" . $response->content } );
		}
	}
}

sub delete_dnssec_keys {
	my $self     = shift;
	my $key      = $self->param('name');
	my $key_type = "dnssec";
	my $response;
	if ( !&is_admin($self) ) {
		$self->alert( { Error => " - You must be an ADMIN to perform this operation!" } );
	}
	else {
		$self->app->log->info("deleting key_type = $key_type, key = $key");
		my $response_container = $self->riak_delete( $key_type, $key );
		$response = $response_container->{"response"};
		if ( $response->is_success() ) {
			&log( $self, "Deleted dnssec keys for CDN $key", "UICHANGE" );
			$self->success("Successfully deleted $key_type keys for $key");
		}
		else {
			$self->alert( { Error => " - SSL keys for key type $key_type and key $key could not be deleted.  Response was" . $response->content } );
		}
	}
}

sub tool_logout {
	my $self = shift;

	$self->logout();
	$self->success_message("You are logged out.");
}

sub catch_all {
	my $self     = shift;
	my $mimetype = $self->req->headers->content_type;

	if ( defined( $self->current_user() ) ) {
		return $self->not_found();
	}
	else {
		return $self->unauthorized();
	}
}

1;<|MERGE_RESOLUTION|>--- conflicted
+++ resolved
@@ -825,14 +825,7 @@
 sub dnssec_keys {
 	my $self       = shift;
 	my $is_updated = 0;
-<<<<<<< HEAD
 	if ( &is_admin($self) ) {
-=======
-	if ( !&is_admin($self) ) {
-		$self->alert( { Error => " - You must be an ADMIN to perform this operation!" } );
-	}
-	else {
->>>>>>> f9157c3f
 		my $cdn_name = $self->param('name');
 		my $keys;
 		my $response_container = $self->riak_get( "dnssec", $cdn_name );
@@ -842,20 +835,15 @@
 			return $self->success($keys);
 		}
 		else {
-<<<<<<< HEAD
 			return $self->alert(
 				{   Error =>
 						" - Dnssec keys for $cdn_name do not exist!  Response was: "
 						. $get_keys->content});
-=======
-			return $self->alert( { Error => " - Dnssec keys for $cdn_name do not exist!  Response was: " . $get_keys->content } );
->>>>>>> f9157c3f
 		}
 	}
 	return $self->alert({ Error => " - You must be an ADMIN to perform this operation!" });
 }
 
-<<<<<<< HEAD
 #checks if keys are expired and re-generates them if they are.
 sub dnssec_keys_tickle {
 	my $self       = shift;
@@ -888,77 +876,9 @@
 			my $rs_pp = $self->db->resultset('ProfileParameter')->search(
 				\%condition,
 				{   prefetch =>
-						[ { 'parameter' => undef }, { 'profile' => undef } ]
-=======
-		#get DNSKEY ttl, generation multiplier, and effective mutiplier for CDN TLD
-		my $profile_id = $self->get_profile_id_by_cdn($cdn_name);
-		my $dnskey_gen_multiplier;
-		my $dnskey_ttl;
-		my $dnskey_effective_multiplier;
-		my %condition = (
-			'parameter.name' => 'tld.ttls.DNSKEY',
-			'profile.name'   => $profile_id
-		);
-		my $rs_pp =
-			$self->db->resultset('ProfileParameter')->search( \%condition, { prefetch => [ { 'parameter' => undef }, { 'profile' => undef } ] } )->single;
-		$rs_pp ? $dnskey_ttl = $rs_pp->parameter->value : $dnskey_ttl = '60';
-
-		%condition = (
-			'parameter.name' => 'DNSKEY.generation.multiplier',
-			'profile.name'   => $profile_id
-		);
-		$rs_pp =
-			$self->db->resultset('ProfileParameter')->search( \%condition, { prefetch => [ { 'parameter' => undef }, { 'profile' => undef } ] } )->single;
-		$rs_pp
-			? $dnskey_gen_multiplier = $rs_pp->parameter->value
-			: $dnskey_gen_multiplier = '10';
-
-		%condition = (
-			'parameter.name' => 'DNSKEY.effective.multiplier',
-			'profile.name'   => $profile_id
-		);
-		$rs_pp =
-			$self->db->resultset('ProfileParameter')->search( \%condition, { prefetch => [ { 'parameter' => undef }, { 'profile' => undef } ] } )->single;
-		$rs_pp
-			? $dnskey_effective_multiplier = $rs_pp->parameter->value
-			: $dnskey_effective_multiplier = '10';
-
-		my $key_expiration = time() - ( $dnskey_ttl * $dnskey_gen_multiplier );
-
-		#get default expiration days and ttl for DSs from CDN record
-		my $default_k_exp_days = "365";
-		my $default_z_exp_days = "30";
-		my $cdn_ksk            = $keys->{$cdn_name}->{ksk};
-		foreach my $cdn_krecord (@$cdn_ksk) {
-			my $cdn_kstatus = $cdn_krecord->{status};
-			if ( $cdn_kstatus eq 'new' ) {    #ignore anything other than the 'new' record
-				my $cdn_k_exp   = $cdn_krecord->{expirationDate};
-				my $cdn_k_incep = $cdn_krecord->{inceptionDate};
-				$default_k_exp_days = ( $cdn_k_exp - $cdn_k_incep ) / 86400;
-			}
-		}
-		my $cdn_zsk = $keys->{$cdn_name}->{zsk};
-		foreach my $cdn_zrecord (@$cdn_zsk) {
-			my $cdn_zstatus = $cdn_zrecord->{status};
-			if ( $cdn_zstatus eq 'new' ) {    #ignore anything other than the 'new' record
-				my $cdn_z_exp   = $cdn_zrecord->{expirationDate};
-				my $cdn_z_incep = $cdn_zrecord->{inceptionDate};
-				$default_z_exp_days = ( $cdn_z_exp - $cdn_z_incep ) / 86400;
-
-				#check if zsk is expired, if so re-generate
-				if ( ($cdn_z_exp) < $key_expiration ) {
-
-					#if expired create new keys
-					$self->app->log->info("The ZSK keys for $cdn_name are expired!");
-					my $effective_date = $cdn_z_exp - ( $dnskey_ttl * $dnskey_effective_multiplier );
-					my $new_dnssec_keys = $self->regen_expired_keys( "zsk", $cdn_name, $keys, $effective_date );
-					$keys->{$cdn_name} = $new_dnssec_keys;
->>>>>>> f9157c3f
-				}
-			)->single;
+						[ { 'parameter' => undef }, { 'profile' => undef } ] }	)->single;
 			$rs_pp ? $dnskey_ttl = $rs_pp->parameter->value : $dnskey_ttl = '60';
-
-<<<<<<< HEAD
+			
 			%condition = (
 				'parameter.name' => 'DNSKEY.generation.multiplier',
 				'profile.name'   => $profile_id
@@ -1053,66 +973,6 @@
 						{ 'me.xml_id' => $xml_id },
 						{   prefetch =>
 								[ { 'type' => undef }, { 'profile' => undef } ]
-=======
-		#get DeliveryServices for CDN
-		my %search = ( profile => $profile_id );
-		my @ds_rs = $self->db->resultset('Deliveryservice')->search( \%search );
-		foreach my $ds (@ds_rs) {
-
-			#check if keys exist for ds
-			my $xml_id  = $ds->xml_id;
-			my $ds_keys = $keys->{$xml_id};
-			if ( !$ds_keys ) {
-
-				#create keys
-				$self->app->log->info("Keys do not exist for ds $xml_id");
-				my $ds_id = $ds->id;
-
-				#create the ds domain name for dnssec keys
-				my $domain_name = UI::DeliveryService::get_cdn_domain( $self, $ds_id );
-				my $deliveryservice_regexes = UI::DeliveryService::get_regexp_set( $self, $ds_id );
-				my $rs_ds = $self->db->resultset('Deliveryservice')
-					->search( { 'me.xml_id' => $xml_id }, { prefetch => [ { 'type' => undef }, { 'profile' => undef } ] } );
-				my $data = $rs_ds->single;
-				my @example_urls = UI::DeliveryService::get_example_urls( $self, $ds_id, $deliveryservice_regexes, $data, $domain_name, $data->protocol );
-
-				#first one is the one we want.  period at end for dnssec, substring off stuff we dont want
-				my $ds_name = $example_urls[0] . ".";
-				my $length = length($ds_name) - CORE::index( $ds_name, "." );
-				$ds_name = substr( $ds_name, CORE::index( $ds_name, "." ) + 1, $length );
-
-				my $inception    = time();
-				my $z_expiration = $inception + ( 86400 * $default_z_exp_days );
-				my $k_expiration = $inception + ( 86400 * $default_k_exp_days );
-
-				my $zsk = $self->get_dnssec_keys( "zsk", $ds_name, $dnskey_ttl, $inception, $z_expiration, "new", $inception );
-				my $ksk = $self->get_dnssec_keys( "ksk", $ds_name, $dnskey_ttl, $inception, $k_expiration, "new", $inception );
-
-				#add to keys hash
-				$keys->{$xml_id} = { zsk => [$zsk], ksk => [$ksk] };
-
-				#update is_updated param
-				$is_updated = 1;
-			}
-
-			#if keys do exist, check expiration
-			else {
-				my $ksk = $ds_keys->{ksk};
-				foreach my $krecord (@$ksk) {
-					my $kstatus = $krecord->{status};
-					if ( $kstatus eq 'new' ) {    #ignore anything other than the 'new' record
-						                          #check if expired
-						if ( $krecord->{expirationDate} < $key_expiration ) {
-
-							#if expired create new keys
-							$self->app->log->info("The KSK keys for $xml_id are expired!");
-							my $effective_date = $krecord->{expirationDate} - ( $dnskey_ttl * $dnskey_effective_multiplier );
-							my $new_dnssec_keys = $self->regen_expired_keys( "ksk", $xml_id, $keys, $effective_date );
-							$keys->{$xml_id} = $new_dnssec_keys;
-
-							#update is_updated param
-							$is_updated = 1;
->>>>>>> f9157c3f
 						}
 					);
 					my $data = $rs_ds->single;
@@ -1146,7 +1006,6 @@
 					#update is_updated param
 					$is_updated = 1;
 				}
-<<<<<<< HEAD
 
 				#if keys do exist, check expiration
 				else {
@@ -1200,6 +1059,7 @@
 					}
 				}
 			}
+			
 			if ( $is_updated == 1 ) {
 				# #convert hash to json and store in Riak
 				my $json_data = encode_json($keys);
@@ -1218,38 +1078,6 @@
 		return $self->alert({ Error => $error_message });
 	}
 	return $self->success("Thanks!")
-=======
-				my $zsk = $ds_keys->{zsk};
-				foreach my $zrecord (@$zsk) {
-					my $zstatus = $zrecord->{status};
-					if ( $zstatus eq 'new' ) {
-						if ( $zrecord->{expirationDate} < $key_expiration ) {
-
-							#if expired create new keys
-							$self->app->log->info("The ZSK keys for $xml_id are expired!");
-							my $effective_date = $zrecord->{expirationDate} - ( $dnskey_ttl * $dnskey_effective_multiplier );
-							my $new_dnssec_keys = $self->regen_expired_keys( "zsk", $xml_id, $keys, $effective_date );
-							$keys->{$xml_id} = $new_dnssec_keys;
-
-							#update is_updated param
-							$is_updated = 1;
-						}
-					}
-				}
-			}
-		}
-		if ( $is_updated == 1 ) {
-
-			# #convert hash to json and store in Riak
-			my $json_data = encode_json($keys);
-			$response_container = $self->riak_put( "dnssec", $cdn_name, $json_data );
-		}
-
-		my $response = $response_container->{"response"};
-		$response->is_success()
-			? $self->success($keys)
-			: $self->alert( { Error => " - A record for dnssec key $cdn_name could not be found.  Response was: " . $response->content } );
->>>>>>> f9157c3f
 	}
 }
 
